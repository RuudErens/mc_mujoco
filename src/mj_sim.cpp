#include "mj_sim_impl.h"
#include "mj_utils.h"

#include <cassert>
#include <chrono>
#include <type_traits>

#include "MujocoClient.h"
#include "config.h"

#include "backends/imgui_impl_glfw.h"
#include "backends/imgui_impl_opengl3.h"

#include "implot.h"

#include "ImGuizmo.h"

#include <boost/filesystem.hpp>
namespace bfs = boost::filesystem;

#include <mc_rtc/version.h>

#ifdef USE_UI_ADAPTER
#  include "our_glfw_adapter.h"
#endif

namespace mc_mujoco
{

double MjRobot::PD(size_t jnt_id, double q_ref, double q, double qdot_ref, double qdot)
{
  double p_error = q_ref - q;
  double v_error = qdot_ref - qdot;
  double ret = (kp[jnt_id] * p_error + kd[jnt_id] * v_error);
  return ret;
}

/* Load PD gains from file (taken from RobotHardware/robot.cpp) */
bool MjRobot::loadGain(const std::string & path_to_pd, const std::vector<std::string> & joints)
{
  std::ifstream strm(path_to_pd.c_str());
  if(!strm.is_open())
  {
    mc_rtc::log::error_and_throw<std::runtime_error>("[mc_mujoco] Cannot open PD gains file for {} at {}", name,
                                                     path_to_pd);
  }

  size_t num_joints = joints.size();
  if(!num_joints)
  {
    return false;
  }
  std::vector<double> default_pgain(num_joints, 0);
  std::vector<double> default_dgain(num_joints, 0);
  for(int i = 0; i < num_joints; i++)
  {
    std::string str;
    bool getlinep;
    while((getlinep = !!(std::getline(strm, str))))
    {
      if(str.empty())
      {
        continue;
      }
      if(str[0] == '#')
      {
        continue;
      }
      double tmp;
      std::istringstream sstrm(str);
      sstrm >> tmp;
      default_pgain[i] = tmp;
      if(sstrm.eof()) break;

      sstrm >> tmp;
      default_dgain[i] = tmp;
      if(sstrm.eof()) break;
      break;
    }
    if(!getlinep)
    {
      if(i < num_joints)
      {
        mc_rtc::log::error(
            "[mc_mujoco] loadGain error: size of gains reading from file ({}) does not match size of joints",
            path_to_pd);
      }
      break;
    }
  }

  strm.close();
  mc_rtc::log::info("[mc_mujoco] Gains for {}", name);
  for(unsigned int i = 0; i < num_joints; i++)
  {
    mc_rtc::log::info("[mc_mujoco] {}, pgain = {}, dgain = {}", joints[i], default_pgain[i], default_dgain[i]);
    // push to kp and kd
    default_kp.push_back(default_pgain[i]);
    default_kd.push_back(default_dgain[i]);
    kp.push_back(default_pgain[i]);
    kd.push_back(default_dgain[i]);
  }
  return true;
}

MjSimImpl::MjSimImpl(const MjConfiguration & config)
: controller(std::make_unique<mc_control::MCGlobalController>(config.mc_config)), config(config)
{
  auto get_robot_cfg_path_local = [&](const std::string & robot_name)
  { return bfs::path(mc_mujoco::USER_FOLDER) / (robot_name + ".yaml"); };
  auto get_robot_cfg_path_global = [&](const std::string & robot_name)
  { return bfs::path(mc_mujoco::SHARE_FOLDER) / (robot_name + ".yaml"); };
  auto get_robot_cfg_path = [&](const std::string & robot_name) -> std::string
  {
    if(bfs::exists(get_robot_cfg_path_local(robot_name)))
    {
      return get_robot_cfg_path_local(robot_name).string();
    }
    if(bfs::exists(get_robot_cfg_path_global(robot_name)))
    {
      return get_robot_cfg_path_global(robot_name).string();
    }
    return "";
  };

  /** Map between name and xml file path of objects specified in mujoco config **/
  std::map<std::string, std::string> mjObjects;
  /** Map between name and xml file path of objects specified in mc-rtc config **/
  std::map<std::string, std::string> mcObjects;
  /** Map between name and pdgains file path of objects specified in mc-rtc config **/
  std::map<std::string, std::string> pdGainsFiles;

  // load all robots named in mujoco config
  auto mc_mujoco_cfg_path = fmt::format("{}/mc_mujoco.yaml", USER_FOLDER);
  auto mc_mujoco_cfg = [&mc_mujoco_cfg_path]() -> mc_rtc::Configuration
  {
    if(bfs::exists(mc_mujoco_cfg_path))
    {
      return {mc_mujoco_cfg_path};
    }
    return {};
  }();
  auto config_objects = mc_mujoco_cfg("objects", std::map<std::string, mc_rtc::Configuration>{});
  for(const auto & co : config_objects)
  {
    MjObject object;
    object.name = static_cast<std::string>(co.first);
    object.init_pose = static_cast<sva::PTransformd>(co.second("init_pos", sva::PTransformd::Identity()));
    objects.push_back(object);

    std::string module = co.second("module");
    auto object_cfg_path = get_robot_cfg_path(module);
    if(object_cfg_path.empty())
    {
      mc_rtc::log::error_and_throw<std::runtime_error>(
          "[mc_mujoco] Module ({}) cannot be found at for object {}.\nTried:\n- {}\n- {}", module, co.first,
          get_robot_cfg_path_local(module).string(), get_robot_cfg_path_global(module).string());
    }
    auto object_cfg = mc_rtc::Configuration(object_cfg_path);
    if(!object_cfg.has("xmlModelPath"))
    {
      mc_rtc::log::error_and_throw<std::runtime_error>("Missing xmlModelPath in {}", object_cfg_path);
    }
    std::string xmlFile = static_cast<std::string>(object_cfg("xmlModelPath"));
    mjObjects[object.name] = xmlFile;
    if(!bfs::exists(xmlFile))
    {
      mc_rtc::log::error_and_throw<std::runtime_error>("[mc_mujoco] XML model cannot be found at {} for {}", xmlFile,
                                                       co.first);
    }
  }

  // load all robots named in mc-rtc config
  for(const auto & r : controller->robots())
  {
    const auto & robot_cfg_path = get_robot_cfg_path(r.module().name);
    if(!robot_cfg_path.empty())
    {
      auto robot_cfg = mc_rtc::Configuration(robot_cfg_path);
      if(!robot_cfg.has("xmlModelPath"))
      {
        mc_rtc::log::error_and_throw<std::runtime_error>("Missing xmlModelPath in {}", robot_cfg_path);
      }
      std::string xmlFile = static_cast<std::string>(robot_cfg("xmlModelPath"));
      mcObjects[r.name()] = xmlFile;
      pdGainsFiles[r.name()] = robot_cfg("pdGainsPath", std::string(""));
      if(!bfs::exists(xmlFile))
      {
        mc_rtc::log::error_and_throw<std::runtime_error>("[mc_mujoco] XML model cannot be found at {} for {}", xmlFile,
                                                         r.name());
      }
    }
  }

  // load MuJoCo plugins
  loadPlugins(mc_mujoco_cfg);

  // initial mujoco here and load XML model
  bool initialized = mujoco_init(this, mjObjects, mcObjects);
  if(!initialized)
  {
    mc_rtc::log::error_and_throw<std::runtime_error>("[mc_mujoco] Initialized failed.");
  }

  // read PD gains from file
  for(size_t i = 0; i < robots.size(); ++i)
  {
    auto & r = robots[i];
    bool has_motor =
        std::any_of(r.mj_mot_names.begin(), r.mj_mot_names.end(), [](const std::string & m) { return !m.empty(); });
    const auto & robot = controller->robot(r.name);
    if(robot.mb().nrDof() == 0 || (robot.mb().nrDof() == 6 && robot.mb().joint(0).dof() == 6) || !has_motor)
    {
      continue;
    }
    if(!bfs::exists(pdGainsFiles[r.name]))
    {
      mc_rtc::log::error_and_throw<std::runtime_error>("[mc_mujoco] PD gains file for {} cannot be found at {}", r.name,
                                                       pdGainsFiles[r.name]);
    }
    r.loadGain(pdGainsFiles[r.name], controller->robots().robot(r.name).module().ref_joint_order());
  }

  if(config.with_visualization)
  {
    mujoco_create_window(this);
    if(config.with_mc_rtc_gui)
    {
      client = std::make_unique<MujocoClient>();
    }
  }
  mc_rtc::log::info("[mc_mujoco] Initialized successful.");
}

void MjSimImpl::cleanup()
{
  mujoco_cleanup(this);
}

void MjObject::initialize(mjModel * model)
{
  if(!root_body.empty())
  {
    root_body_id = mj_name2id(model, mjOBJ_BODY, root_body.c_str());
  }
  if(!root_joint.empty())
  {
    auto root_joint_id = mj_name2id(model, mjOBJ_JOINT, root_joint.c_str());
    root_qpos_idx = model->jnt_qposadr[root_joint_id];
    root_qvel_idx = model->jnt_dofadr[root_joint_id];
  }
}

void MjRobot::initialize(mjModel * model, const mc_rbdyn::Robot & robot)
{
  mj_jnt_ids.resize(0);
  for(const auto & j : mj_jnt_names)
  {
    mj_jnt_ids.push_back(mj_name2id(model, mjOBJ_JOINT, j.c_str()));
  }
  auto fill_acuator_ids = [&](const std::vector<std::string> & names, std::vector<int> & ids)
  {
    ids.resize(0);
    for(const auto & n : names)
    {
      if(!n.empty())
      {
        ids.push_back(mj_name2id(model, mjOBJ_ACTUATOR, n.c_str()));
      }
      else
      {
        ids.push_back(-1);
      }
    }
  };
  fill_acuator_ids(mj_mot_names, mj_mot_ids);
  fill_acuator_ids(mj_pos_act_names, mj_pos_act_ids);
  fill_acuator_ids(mj_vel_act_names, mj_vel_act_ids);
  if(!root_body.empty())
  {
    root_body_id = mj_name2id(model, mjOBJ_BODY, root_body.c_str());
  }
  if(!root_joint.empty())
  {
    auto root_joint_id = mj_name2id(model, mjOBJ_JOINT, root_joint.c_str());
    root_qpos_idx = model->jnt_qposadr[root_joint_id];
    root_qvel_idx = model->jnt_dofadr[root_joint_id];
  }
  auto init_sensor_id = [&](const char * mj_name, const char * mc_name, const std::string & sensor_name,
                            const char * suffix, mjtSensor type, std::unordered_map<std::string, int> & mapping)
  {
    auto mj_sensor = prefixed(fmt::format("{}_{}", sensor_name, suffix));
    auto sensor_id = mujoco_get_sensor_id(*model, mj_sensor, type);
    if(sensor_id == -1)
    {
      mc_rtc::log::error("[mc_mujoco] No MuJoCo {} for {} {} in {}, expected to find a {} named {}", mj_name,
                         sensor_name, mc_name, name, mj_name, mj_sensor);
    }
    mapping[sensor_name] = sensor_id;
  };
  for(const auto & fs : robot.module().forceSensors())
  {
    wrenches[fs.name()] = sva::ForceVecd(Eigen::Vector3d(0, 0, 0), Eigen::Vector3d(0, 0, 0));
    init_sensor_id("force sensor", "force sensor", fs.name(), "fsensor", mjSENS_FORCE, mc_fs_to_mj_fsensor_id);
    init_sensor_id("torque sensor", "force sensor", fs.name(), "tsensor", mjSENS_TORQUE, mc_fs_to_mj_tsensor_id);
  }
  for(const auto & bs : robot.bodySensors())
  {
    if(bs.name() == "FloatingBase" || bs.name().empty())
    {
      continue;
    }
    gyros[bs.name()] = Eigen::Vector3d::Zero();
    accelerometers[bs.name()] = Eigen::Vector3d::Zero();
    init_sensor_id("gyro sensor", "body sensor", bs.name(), "gyro", mjSENS_GYRO, mc_bs_to_mj_gyro_id);
    init_sensor_id("accelerometer sensor", "body sensor", bs.name(), "accelerometer", mjSENS_ACCELEROMETER,
                   mc_bs_to_mj_accelerometer_id);
  }
  reset(robot);
}

void MjRobot::reset(const mc_rbdyn::Robot & robot)
{
  const auto & mbc = robot.mbc();
  const auto & rjo = robot.module().ref_joint_order();
  if(rjo.size() != mj_jnt_names.size())
  {
    mc_rtc::log::error_and_throw<std::runtime_error>(
        "[mc_mujoco] Missmatch in model for {}, reference joint order has {} joints but MuJoCo models has {} joints",
        name, rjo.size(), mj_jnt_names.size());
  }
  mj_to_mbc.resize(0);
  mj_prev_ctrl_q.resize(0);
  mj_prev_ctrl_alpha.resize(0);
  mj_prev_ctrl_jointTorque.resize(0);
  mj_jnt_to_rjo.resize(0);
  mj_to_mbc.resize(0);
  encoders = std::vector<double>(rjo.size(), 0.0);
  alphas = std::vector<double>(rjo.size(), 0.0);
  torques = std::vector<double>(rjo.size(), 0.0);
  for(const auto & mj_jn : mj_jnt_names)
  {
    const auto & jn = [&]()
    {
      if(!prefix.empty())
      {
        return mj_jn.substr(prefix.size() + 1);
      }
      return mj_jn;
    }();
    auto rjo_it = std::find(rjo.begin(), rjo.end(), jn);
    int rjo_idx = -1;
    if(rjo_it != rjo.end())
    {
      rjo_idx = std::distance(rjo.begin(), rjo_it);
    }
    mj_jnt_to_rjo.push_back(rjo_idx);
    if(robot.hasJoint(jn))
    {
      auto jIndex = robot.jointIndexByName(jn);
      mj_to_mbc.push_back(jIndex);
      if(robot.mb().joint(jIndex).dof() != 1)
      {
        mc_rtc::log::error_and_throw<std::runtime_error>(
            "[mc_mujoco] Only support revolute and prismatic joint for control");
      }
      mj_prev_ctrl_q.push_back(robot.mbc().q[jIndex][0]);
      mj_prev_ctrl_alpha.push_back(robot.mbc().alpha[jIndex][0]);
      mj_prev_ctrl_jointTorque.push_back(robot.mbc().jointTorque[jIndex][0]);
      if(rjo_idx != -1)
      {
        encoders[rjo_idx] = mj_prev_ctrl_q.back();
        alphas[rjo_idx] = mj_prev_ctrl_alpha.back();
        torques[rjo_idx] = mj_prev_ctrl_jointTorque.back();
      }
    }
    else
    {
      mj_to_mbc.push_back(-1);
    }
  }
  mj_ctrl = std::vector<double>(mj_prev_ctrl_q.size(), 0.0);
  mj_next_ctrl_q = mj_prev_ctrl_q;
  mj_next_ctrl_alpha = mj_prev_ctrl_alpha;
  mj_next_ctrl_jointTorque = mj_prev_ctrl_jointTorque;

  // reset the PD gains to default values
  kp = default_kp;
  kd = default_kd;
}

template<typename T>
void MjSimImpl::setPosW(const T & robot, const sva::PTransformd & pos)
{
  const auto & t = pos.translation();
  Eigen::Quaterniond q = Eigen::Quaterniond(pos.rotation()).inverse();
  if(robot.root_qpos_idx != -1 && robot.root_joint_type == mjJNT_FREE)
  {
    data->qpos[robot.root_qpos_idx + 0] = t.x();
    data->qpos[robot.root_qpos_idx + 1] = t.y();
    data->qpos[robot.root_qpos_idx + 2] = t.z();
    data->qpos[robot.root_qpos_idx + 3] = q.w();
    data->qpos[robot.root_qpos_idx + 4] = q.x();
    data->qpos[robot.root_qpos_idx + 5] = q.y();
    data->qpos[robot.root_qpos_idx + 6] = q.z();
    // push linear/angular velocities
    mju_zero3(&data->qvel[robot.root_qvel_idx]);
    mju_zero3(&data->qvel[robot.root_qvel_idx + 3]);
  }
  else if(robot.root_body_id != -1)
  {
    model->body_pos[3 * robot.root_body_id + 0] = t.x();
    model->body_pos[3 * robot.root_body_id + 1] = t.y();
    model->body_pos[3 * robot.root_body_id + 2] = t.z();
    model->body_quat[4 * robot.root_body_id + 0] = q.w();
    model->body_quat[4 * robot.root_body_id + 1] = q.x();
    model->body_quat[4 * robot.root_body_id + 2] = q.y();
    model->body_quat[4 * robot.root_body_id + 3] = q.z();
  }
}

sva::PTransformd MjSimImpl::getObjectPosW(const std::string & object) const
{
  auto it = std::find_if(objects.begin(), objects.end(), [&](const auto & o) { return o.name == object; });
  if(it == objects.end())
  {
    mc_rtc::log::error_and_throw("Requested position of object {} which is not in this simulation", object);
  }
  const auto & o = *it;
  if(o.root_qpos_idx != -1 && o.root_joint_type == mjJNT_FREE)
  {
    Eigen::Vector3d t = Eigen::Map<Eigen::Vector3d>(&data->qpos[o.root_qpos_idx]);
    // Note: no map here because Eigen::Map wants x, y, z, w
    Eigen::Quaterniond q;
    q.w() = data->qpos[o.root_qpos_idx + 3];
    q.x() = data->qpos[o.root_qpos_idx + 4];
    q.y() = data->qpos[o.root_qpos_idx + 5];
    q.z() = data->qpos[o.root_qpos_idx + 6];
    return {q.inverse(), t};
  }
  if(o.root_body_id != -1)
  {
    Eigen::Vector3d t = Eigen::Map<Eigen::Vector3d>(&model->body_pos[3 * o.root_body_id]);
    Eigen::Quaterniond q;
    q.w() = model->body_quat[4 * o.root_body_id + 0];
    q.x() = model->body_quat[4 * o.root_body_id + 1];
    q.y() = model->body_quat[4 * o.root_body_id + 2];
    q.z() = model->body_quat[4 * o.root_body_id + 3];
    return {q.inverse(), t};
  }
  mc_rtc::log::error_and_throw("Cannot retrieve the position of object {} in simulation", object);
}

void MjSimImpl::setSimulationInitialState()
{
  if(controller)
  {
    for(auto & o : objects)
    {
      o.initialize(model);
      setPosW(o, o.init_pose);
    }

    for(auto & r : robots)
    {
      const auto & robot = controller->robots().robot(r.name);
      r.initialize(model, robot);
      setPosW(r, robot.posW());
      for(size_t i = 0; i < r.mj_jnt_ids.size(); ++i)
      {
        if(r.mj_jnt_to_rjo[i] == -1)
        {
          continue;
        }
        data->qpos[model->jnt_qposadr[r.mj_jnt_ids[i]]] = r.encoders[r.mj_jnt_to_rjo[i]];
        data->qvel[model->jnt_dofadr[r.mj_jnt_ids[i]]] = r.alphas[r.mj_jnt_to_rjo[i]];
      }
    }
  }
  mj_forward(model, data);
}

void MjSimImpl::setObjectPosW(const std::string & object, const sva::PTransformd & pt)
{
  for(const auto & o : objects)
  {
    if(o.name == object)
    {
      setPosW(o, pt);
      return;
    }
  }
}

void MjSimImpl::setRobotPosW(const std::string & robot, const sva::PTransformd & pt)
{
  for(const auto & r : robots)
  {
    if(r.name == robot)
    {
      setPosW(r, pt);
      return;
    }
  }
}

void MjSimImpl::makeDatastoreCalls()
{
  auto & ds = controller->controller().datastore();
  for(auto & o : objects)
  {
    ds.make_call(o.name + "::SetPosW", [this, name = o.name](const sva::PTransformd & pt) { setObjectPosW(name, pt); });
  }
  for(auto & r : robots)
  {
    ds.make_call(r.name + "::SetPosW", [this, name = r.name](const sva::PTransformd & pt) { setRobotPosW(name, pt); });
    // make_call for setting pd gains (for all joints)
    ds.make_call(r.name + "::SetPDGains",
                 [this, &r](const std::vector<double> & p_vec, const std::vector<double> & d_vec)
                 {
                   const auto & rjo = controller->robots().robot(r.name).module().ref_joint_order();
                   if(p_vec.size() != rjo.size())
                   {
                     mc_rtc::log::warning("[mc_mujoco] {}::SetPDGains failed. p_vec size({})!=ref_joint_order size({})",
                                          r.name, p_vec.size(), rjo.size());
                     return false;
                   }
                   if(d_vec.size() != rjo.size())
                   {
                     mc_rtc::log::warning("[mc_mujoco] {}::SetPDGains failed. d_vec size({})!=ref_joint_order size({})",
                                          r.name, d_vec.size(), rjo.size());
                     return false;
                   }
                   r.kp = p_vec;
                   r.kd = d_vec;
                   return true;
                 });

    // make_call for setting pd gains (by name)
    ds.make_call(r.name + "::SetPDGainsByName",
                 [this, &r](const std::string & jn, double p, double d)
                 {
                   const auto & rjo = controller->robots().robot(r.name).module().ref_joint_order();
                   auto rjo_it = std::find(rjo.begin(), rjo.end(), jn);
                   if(rjo_it == rjo.end())
                   {
                     mc_rtc::log::warning(
                         "[mc_mujoco] {}::SetPDGainsByName failed. Joint {} not found in ref_joint_order.", r.name, jn);
                     return false;
                   }
                   int rjo_idx = std::distance(rjo.begin(), rjo_it);
                   r.kp[rjo_idx] = p;
                   r.kd[rjo_idx] = d;
                   return true;
                 });

    // make_call for reading pd gains (for all joints)
    ds.make_call(r.name + "::GetPDGains",
                 [this, &r](std::vector<double> & p_vec, std::vector<double> & d_vec)
                 {
                   p_vec.resize(0);
                   d_vec.resize(0);
                   p_vec = r.kp;
                   d_vec = r.kd;
                   const auto & rjo = controller->robots().robot(r.name).module().ref_joint_order();
                   if(p_vec.size() != rjo.size())
                   {
                     mc_rtc::log::warning("[mc_mujoco] {}::GetPDGains failed. p_vec size({})!=ref_joint_order size({})",
                                          r.name, p_vec.size(), rjo.size());
                     return false;
                   }
                   if(d_vec.size() != rjo.size())
                   {
                     mc_rtc::log::warning("[mc_mujoco] {}::GetPDGains failed. d_vec size({})!=ref_joint_order size({})",
                                          r.name, d_vec.size(), rjo.size());
                     return false;
                   }
                   return true;
                 });

    // make_call for reading pd gains (by name)
    ds.make_call(r.name + "::GetPDGainsByName",
                 [this, &r](const std::string & jn, double & p, double & d)
                 {
                   const auto & rjo = controller->robots().robot(r.name).module().ref_joint_order();
                   auto rjo_it = std::find(rjo.begin(), rjo.end(), jn);
                   if(rjo_it == rjo.end())
                   {
                     mc_rtc::log::warning(
                         "[mc_mujoco] {}::GetPDGainsByName failed. Joint {} not found in ref_joint_order.", r.name, jn);
                     return false;
                   }
                   int rjo_idx = std::distance(rjo.begin(), rjo_it);
                   p = r.kp[rjo_idx];
                   d = r.kd[rjo_idx];
                   return true;
                 });
  }
}

void MjSimImpl::startSimulation()
{
  if(!config.with_controller)
  {
    setSimulationInitialState();
    controller.reset();
    return;
  }

  makeDatastoreCalls();

  // get sim timestep and set the frameskip parameter
  double simTimestep = model->opt.timestep;
  frameskip_ = std::round(controller->timestep() / simTimestep);
  mc_rtc::log::info("[mc_mujoco] MC-RTC timestep: {}. MJ timestep: {}", controller->timestep(), simTimestep);
  mc_rtc::log::info("[mc_mujoco] Hence, Frameskip: {}", frameskip_);

  for(auto & r : robots)
  {
    r.initialize(model, controller->robot(r.name));
    controller->setEncoderValues(r.name, r.encoders);
  }
  for(const auto & r : robots)
  {
    init_qs_[r.name] = controller->robot(r.name).encoderValues();
    init_pos_[r.name] = controller->controller().robot(r.name).posW();
  }
  controller->init(init_qs_, init_pos_);
  controller->running = true;
  setSimulationInitialState();
}

void MjRobot::updateSensors(mc_control::MCGlobalController * gc, mjModel * model, mjData * data, bool disturbance)
{
  for(size_t i = 0; i < mj_jnt_ids.size(); ++i)
  {
    if(mj_jnt_to_rjo[i] == -1)
    {
      continue;
    }
    encoders[mj_jnt_to_rjo[i]] = data->qpos[model->jnt_qposadr[mj_jnt_ids[i]]];
    alphas[mj_jnt_to_rjo[i]] = data->qvel[model->jnt_dofadr[mj_jnt_ids[i]]];
  }
  for(size_t i = 0; i < mj_mot_ids.size(); ++i)
  {
    if(mj_jnt_to_rjo[i] == -1)
    {
      continue;
    }
    torques[mj_jnt_to_rjo[i]] = data->qfrc_actuator[model->jnt_dofadr[mj_jnt_ids[i]]];
  }
  if(!gc)
  {
    return;
  }
  auto & robot = gc->controller().robots().robot(name);

  // Body sensor updates
  if(root_qpos_idx != -1)
  {
    root_pos = Eigen::Map<Eigen::Vector3d>(&data->qpos[root_qpos_idx]);
    root_ori.w() = data->qpos[root_qpos_idx + 3];
    root_ori.x() = data->qpos[root_qpos_idx + 4];
    root_ori.y() = data->qpos[root_qpos_idx + 5];
    root_ori.z() = data->qpos[root_qpos_idx + 6];
    root_ori = root_ori.inverse();
    root_linvel = Eigen::Map<Eigen::Vector3d>(&data->qvel[root_qvel_idx]);
    root_angvel = Eigen::Map<Eigen::Vector3d>(&data->qvel[root_qvel_idx + 3]);
    root_linacc = Eigen::Map<Eigen::Vector3d>(&data->qacc[root_qvel_idx]);
    root_angacc = Eigen::Map<Eigen::Vector3d>(&data->qacc[root_qvel_idx + 3]);
    if(robot.hasBodySensor("FloatingBase"))
    {
      gc->setSensorPositions(name, {{"FloatingBase", root_pos}});
      gc->setSensorOrientations(name, {{"FloatingBase", root_ori}});
      gc->setSensorLinearVelocities(name, {{"FloatingBase", root_linvel}});
      gc->setSensorAngularVelocities(name, {{"FloatingBase", root_angvel}});
      gc->setSensorLinearAccelerations(name, {{"FloatingBase", root_linacc}});
      // FIXME Not implemented in mc_rtc
      // gc->setSensorAngularAccelerations(name, {{"FloatingBase", root_angacc}});
    }
  }

  // Gyro update
  for(auto & gyro : gyros)
  {
    mujoco_get_sensordata(*model, *data, mc_bs_to_mj_gyro_id[gyro.first], gyro.second.data());
  }
  gc->setSensorAngularVelocities(name, gyros);

  // Accelerometers update
  for(auto & accelerometer : accelerometers)
  {
    mujoco_get_sensordata(*model, *data, mc_bs_to_mj_accelerometer_id[accelerometer.first],
                          accelerometer.second.data());
  }
  gc->setSensorLinearAccelerations(name, accelerometers);

  // Force sensor update
  for(auto & fs : wrenches)
  {
    mujoco_get_sensordata(*model, *data, mc_fs_to_mj_fsensor_id[fs.first], fs.second.force().data());
    mujoco_get_sensordata(*model, *data, mc_fs_to_mj_tsensor_id[fs.first], fs.second.couple().data());
    fs.second *= -1;
  }
  gc->setWrenches(name, wrenches);

  // Joint sensor updates
  auto fakeTorques = torques;
  if(name.compare("kinova") == 0 and disturbance) fakeTorques[5] = fakeTorques[5] - 5.0;
  gc->setEncoderValues(name, encoders);
  gc->setEncoderVelocities(name, alphas);
  gc->setJointTorques(name, fakeTorques);
}

void MjSimImpl::updateData(bool disturbance)
{
  for(auto & r : robots)
  {
    r.updateSensors(controller.get(), model, data, disturbance);
  }
}

void MjRobot::updateControl(const mc_rbdyn::Robot & robot)
{
  mj_prev_ctrl_q = mj_next_ctrl_q;
  mj_prev_ctrl_alpha = mj_next_ctrl_alpha;
  mj_prev_ctrl_jointTorque = mj_next_ctrl_jointTorque;
  size_t ctrl_idx = 0;
  for(size_t i = 0; i < mj_to_mbc.size(); ++i)
  {
    auto jIndex = mj_to_mbc[i];
    if(jIndex != -1)
    {
      mj_next_ctrl_q[ctrl_idx] = robot.mbc().q[jIndex][0];
      mj_next_ctrl_alpha[ctrl_idx] = robot.mbc().alpha[jIndex][0];
      mj_next_ctrl_jointTorque[ctrl_idx] = robot.mbc().jointTorque[jIndex][0];
      ctrl_idx++;
    }
  }
}

void MjRobot::sendControl(const mjModel & model,
                          mjData & data,
                          size_t interp_idx,
                          size_t frameskip_,
                          bool torque_control,
                          bool disturbance)
{
  for(size_t i = 0; i < mj_ctrl.size(); ++i)
  {
    auto mot_id = mj_mot_ids[i];
    auto pos_act_id = mj_pos_act_ids[i];
    auto vel_act_id = mj_vel_act_ids[i];
    auto rjo_id = mj_jnt_to_rjo[i];
    if(rjo_id == -1)
    {
      continue;
    }
    // compute desired q using interpolation
    double q_ref = (interp_idx + 1) * (mj_next_ctrl_q[i] - mj_prev_ctrl_q[i]) / frameskip_;
    q_ref += mj_prev_ctrl_q[i];
    // compute desired alpha using interpolation
    double alpha_ref = (interp_idx + 1) * (mj_next_ctrl_alpha[i] - mj_prev_ctrl_alpha[i]) / frameskip_;
    alpha_ref += mj_prev_ctrl_alpha[i];
    // compute desired jointTorque using interpolation
    double torque_ref = (interp_idx + 1) * (mj_next_ctrl_jointTorque[i] - mj_prev_ctrl_jointTorque[i]) / frameskip_;
    torque_ref += mj_prev_ctrl_jointTorque[i];
    if(mot_id != -1)
    {
      if(torque_control && torque_ref != 0)
      {
        mj_ctrl[i] = torque_ref + ((i == 5 and disturbance) ? 5.0 : 0);
      }
      else
      {
        mj_ctrl[i] = PD(i, q_ref, encoders[rjo_id], alpha_ref, alphas[rjo_id]);
      }
      double ratio = model.actuator_gear[6 * mot_id];
      data.ctrl[mot_id] = mj_ctrl[i] / ratio;
    }
    if(pos_act_id != -1)
    {
      data.ctrl[pos_act_id] = q_ref;
    }
    if(vel_act_id != -1)
    {
      data.ctrl[vel_act_id] = alpha_ref;
    }
  }
}

bool MjSimImpl::controlStep()
{
  auto interp_idx = iterCount_ % frameskip_;
  // After every frameskip iters
  if(config.with_controller && interp_idx == 0)
  {
    // run the controller
    if(!controller->run())
    {
      return true;
    }
    for(auto & r : robots)
    {
      r.updateControl(controller->robots().robot(r.name));
    }
  }

  auto use_torque = config.torque_control;
  if (controller->controller().datastore().has("ControlMode")) use_torque = controller->controller().datastore().get<std::string>("ControlMode").compare("Torque") == 0;

  // On each control iter
  for(auto & r : robots)
  {
    r.sendControl(*model, *data, interp_idx, frameskip_, use_torque, config.with_disturbance);
  }
  iterCount_++;
  return false;
}

void MjSimImpl::simStep()
{
  // clear old perturbations, apply new
  mju_zero(data->xfrc_applied, 6 * model->nbody);
  mjv_applyPerturbPose(model, data, &pert, 0); // move mocap bodies only
  mjv_applyPerturbForce(model, data, &pert);

  // take one step in simulation
  // model.opt.timestep will be used here
  mj_step(model, data);

  wallclock = data->time;
}

void MjSimImpl::resetSimulation(const std::map<std::string, std::vector<double>> & reset_qs,
                                const std::map<std::string, sva::PTransformd> & reset_pos)
{
  iterCount_ = 0;
  reset_simulation_ = false;
  if(controller)
  {
    controller->reset(reset_qs, reset_pos);
    for(auto & robot : robots)
    {
      robot.reset(controller->robot(robot.name));
    }
    controller->running = true;
  }
  mj_resetData(model, data);
  setSimulationInitialState();
  makeDatastoreCalls();
  for(auto & marker : markers)
  {
    marker.marker.pose(getObjectPosW(marker.name));
  }
}

bool MjSimImpl::stepSimulation()
{
  if(reset_simulation_)
  {
    resetSimulation(init_qs_, init_pos_);
  }
  auto start_step = clock::now();
  // Only run the GUI update if the simulation is paused
  if(config.step_by_step && rem_steps == 0)
  {
    mj_kinematics(model, data);
    if(controller)
    {
      controller->running = false;
      controller->run();
      controller->running = true;
    }
    mj_sim_start_t = start_step;
    std::this_thread::sleep_for(std::chrono::milliseconds(10));
    return false;
  }
  if(iterCount_ > 0)
  {
    duration_us dt = start_step - mj_sim_start_t;
    mj_sync_delay += duration_us(1e6 * model->opt.timestep) - dt;
    mj_sim_dt[(iterCount_ - 1) % mj_sim_dt.size()] = dt.count();
  }
  mj_sim_start_t = start_step;
  auto do_step = [this, &start_step]()
  {
    {
      std::lock_guard<std::mutex> lock(rendering_mutex_);
      simStep();
    }
    updateData(this->config.with_disturbance);
    return controlStep();
  };
  bool done = false;
  if(!config.step_by_step)
  {
    done = do_step();
  }
  if(config.step_by_step && rem_steps > 0)
  {
    // Doing 'frameskip_' steps of sim + control
    // (But controller.run() will execute only when interp_idx == 0)
    for(size_t i = 0; i < frameskip_; i++)
    {
      done = do_step() && done;
    }
    rem_steps--;
  }
  if(config.sync_real_time)
  {
    std::this_thread::sleep_until(start_step + duration_us(1e6 * model->opt.timestep) + mj_sync_delay);
  }
  return done;
}

void MjSimImpl::updateScene()
{
  // update scene and render
  std::lock_guard<std::mutex> lock(rendering_mutex_);
  mjv_updateScene(model, data, &options, &pert, &camera, mjCAT_ALL, &scene);

  if(client)
  {
    client->updateScene(scene);
  }

  // process pending GUI events, call GLFW callbacks
  glfwPollEvents();
}

bool MjSimImpl::render()
{
  if(!config.with_visualization)
  {
    return true;
  }

  // mj render
#ifdef USE_UI_ADAPTER
  mjr_render(platform_ui_adapter->state().rect[0], &scene, &platform_ui_adapter->mjr_context());
#else
  mjr_render(uistate.rect[0], &scene, &context);
#endif

  // Render ImGui
  ImGui_ImplOpenGL3_NewFrame();
  ImGui_ImplGlfw_NewFrame();
  ImGui::NewFrame();
  ImGuizmo::BeginFrame();
  ImGuiIO & io = ImGui::GetIO();
  ImGuizmo::AllowAxisFlip(false);
  ImGuizmo::SetRect(0, 0, io.DisplaySize.x, io.DisplaySize.y);
  if(client)
  {
    client->update();
#ifdef USE_UI_ADAPTER
    client->draw2D(*platform_ui_adapter);
#else
    client->draw2D(window);
#endif
    client->draw3D();
    for(auto & [name, marker] : markers)
    {
      if(marker.draw(client->view(), client->projection()) || marker.active())
      {
        setObjectPosW(name, marker.pose());
      }
    }
  }
  {
    auto right_margin = 5.0f;
    auto top_margin = 5.0f;
    auto width = io.DisplaySize.x - 2 * right_margin;
    auto height = io.DisplaySize.y - 2 * top_margin;
    ImGui::SetNextWindowPos({0.8f * width - right_margin, top_margin}, ImGuiCond_FirstUseEver);
    ImGui::SetNextWindowSize({0.2f * width, 0.3f * height}, ImGuiCond_FirstUseEver);
#if mjVERSION_HEADER <= 210
    ImGui::Begin(fmt::format("mc_mujoco (MuJoCo {})", mj_version()).c_str());
#else
    ImGui::Begin(fmt::format("mc_mujoco (MuJoCo {})", mj_versionString()).c_str());
#endif
    size_t nsamples = std::min(mj_sim_dt.size(), iterCount_);
    mj_sim_dt_average = 0;
    for(size_t i = 0; i < nsamples; ++i)
    {
      mj_sim_dt_average += mj_sim_dt[i] / nsamples;
    }
    ImGui::Text("Average sim time: %.2fμs", mj_sim_dt_average);
    ImGui::Text("Simulation/Real time: %.2f", mj_sim_dt_average / (1e6 * model->opt.timestep));
    ImGui::Text("Wallclock time: %.2fs", wallclock);
    if(ImGui::Checkbox("Sync with real-time", &config.sync_real_time))
    {
      if(config.sync_real_time)
      {
        mj_sync_delay = duration_us(0);
      }
    }
    ImGui::Checkbox("Step-by-step", &config.step_by_step);
    if(config.step_by_step)
    {
      auto doNStepsButton = [&](size_t n, bool final_)
      {
        size_t n_ms = std::ceil(n * 1000 * (controller ? controller->timestep() : model->opt.timestep));
        if(ImGui::Button(fmt::format("+{}ms", n_ms).c_str()))
        {
          rem_steps = n;
        }
        if(!final_)
        {
          ImGui::SameLine();
        }
      };
      doNStepsButton(1, false);
      doNStepsButton(5, false);
      doNStepsButton(10, false);
      doNStepsButton(50, false);
      doNStepsButton(100, true);
    }
<<<<<<< HEAD
    ImGui::Checkbox("Disturbance active", &config.with_disturbance);
    auto flag_to_gui = [&](const char * label, mjtVisFlag flag) {
=======
    auto flag_to_gui = [&](const char * label, mjtVisFlag flag)
    {
>>>>>>> 78caa3c7
      bool show = options.flags[flag];
      if(ImGui::Checkbox(label, &show))
      {
        options.flags[flag] = show;
      }
    };
    flag_to_gui("Show contact points [C]", mjVIS_CONTACTPOINT);
    flag_to_gui("Show contact forces [F]", mjVIS_CONTACTFORCE);
    flag_to_gui("Make Transparent [T]", mjVIS_TRANSPARENT);
    flag_to_gui("Convex Hull rendering [V]", mjVIS_CONVEXHULL);
    auto group_to_checkbox = [&](size_t group, bool last)
    {
      bool show = options.geomgroup[group];
      if(ImGui::Checkbox(fmt::format("{}", group).c_str(), &show))
      {
        options.geomgroup[group] = show;
      }
      if(!last)
      {
        ImGui::SameLine();
      }
    };
    ImGui::Text("%s", fmt::format("Visible layers [0-{}]", mjNGROUP).c_str());
    for(size_t i = 0; i < mjNGROUP; ++i)
    {
      group_to_checkbox(i, i == mjNGROUP - 1);
    }
    if(ImGui::Button("Reset simulation", ImVec2(-FLT_MIN, 0.0f)))
    {
      reset_simulation_ = true;
    }
    for(const auto & o : objects)
    {
      auto it = std::find_if(markers.begin(), markers.end(), [&](const auto & m) { return m.name == o.name; });
      bool active = (it != markers.end());
      if(ImGui::Checkbox(fmt::format("Set {} position", o.name).c_str(), &active))
      {
        if(!active)
        {
          markers.erase(it);
        }
        else
        {
          markers.push_back(MjObjectMarker{o.name, {getObjectPosW(o.name), ControlAxis::ALL}});
        }
      }
    }
    ImGui::End();
  }
  ImGui::Render();
  ImGui_ImplOpenGL3_RenderDrawData(ImGui::GetDrawData());

  // swap OpenGL buffers (blocking call due to v-sync)
#ifdef USE_UI_ADAPTER
  platform_ui_adapter->SwapBuffers();
#else
  glfwSwapBuffers(window);
#endif

#ifdef USE_UI_ADAPTER
  return !platform_ui_adapter->ShouldCloseWindow();
#else
  return !glfwWindowShouldClose(window);
#endif
}

void MjSimImpl::stopSimulation() {}

void MjSimImpl::saveGUISettings()
{
  auto user_path = bfs::path(USER_FOLDER);
  if(!bfs::exists(user_path))
  {
    if(!bfs::create_directories(user_path))
    {
      mc_rtc::log::critical("Failed to create the user directory: {}. GUI configuration will not be saved",
                            user_path.string());
      return;
    }
  }

  auto config_path = fmt::format("{}/mc_mujoco.yaml", USER_FOLDER);
  auto config = [&]() -> mc_rtc::Configuration
  {
    if(bfs::exists(config_path))
    {
      return {config_path};
    }
    return {};
  }();

  auto camera_c = config.add("camera");
  camera_c.add("type", camera.type);
  camera_c.add("fixedcamid", camera.fixedcamid);
  camera_c.add("trackbodyid", camera.trackbodyid);
  auto lookat = camera_c.array("lookat", 3);
  for(size_t i = 0; i < 3; ++i)
  {
    lookat.push(camera.lookat[i]);
  }
  camera_c.add("distance", camera.distance);
  camera_c.add("azimuth", camera.azimuth);
  camera_c.add("elevation", camera.elevation);
  auto visualize_c = config.add("visualize");
  visualize_c.add("collisions", static_cast<bool>(options.geomgroup[0]));
  visualize_c.add("visuals", static_cast<bool>(options.geomgroup[1]));
  visualize_c.add("contact-points", static_cast<bool>(options.flags[mjVIS_CONTACTPOINT]));
  visualize_c.add("contact-forces", static_cast<bool>(options.flags[mjVIS_CONTACTFORCE]));
  visualize_c.add("contact-split", static_cast<bool>(options.flags[mjVIS_CONTACTSPLIT]));
  config.save(config_path);
  mc_rtc::log::success("[mc_mujoco] Configuration saved to {}", config_path);
}

void MjSimImpl::loadPlugins(const mc_rtc::Configuration & mc_mujoco_cfg) const
{
  // print built-in plugins
  int nplugin = mjp_pluginCount();
  if(nplugin)
  {
    mc_rtc::log::info("[mc_mujoco] Built-in plugins");
    for(int i = 0; i < nplugin; ++i)
    {
      mc_rtc::log::info("  - {}", mjp_getPluginAtSlot(i)->name);
    }
  }

  // scan plugins from the user-specified paths
  for(const auto & plugin_path : mc_mujoco_cfg("PluginPaths", std::vector<std::string>{}))
  {
    mc_rtc::log::info("[mc_mujoco] Scan plugins in {}", plugin_path);
    mj_loadAllPluginLibraries(
        plugin_path.c_str(),
        +[](const char * filename, int first, int count)
        {
          if(count == 0)
          {
            return;
          }
          mc_rtc::log::info("[mc_mujoco] Plugins registered by library {}", filename);
          for(int i = first; i < first + count; ++i)
          {
            mc_rtc::log::info("  - {}", mjp_getPluginAtSlot(i)->name);
          }
        });
  }
}

MjSim::MjSim(const MjConfiguration & config) : impl(new MjSimImpl(config))
{
  impl->startSimulation();
}

MjSim::~MjSim()
{
  impl->cleanup();
}

bool MjSim::stepSimulation()
{
  return impl->stepSimulation();
}

void MjSim::stopSimulation()
{
  impl->stopSimulation();
}

void MjSim::updateScene()
{
  impl->updateScene();
}

void MjSim::resetSimulation(const std::map<std::string, std::vector<double>> & reset_qs,
                            const std::map<std::string, sva::PTransformd> & reset_pos)
{
  impl->resetSimulation(reset_qs, reset_pos);
}

bool MjSim::render()
{
  return impl->render();
}

mc_control::MCGlobalController * MjSim::controller() noexcept
{
  return impl->get_controller();
}

mjModel & MjSim::model() noexcept
{
  return *impl->model;
}

mjData & MjSim::data() noexcept
{
  return *impl->data;
}

} // namespace mc_mujoco<|MERGE_RESOLUTION|>--- conflicted
+++ resolved
@@ -807,7 +807,8 @@
   }
 
   auto use_torque = config.torque_control;
-  if (controller->controller().datastore().has("ControlMode")) use_torque = controller->controller().datastore().get<std::string>("ControlMode").compare("Torque") == 0;
+  if(controller->controller().datastore().has("ControlMode"))
+    use_torque = controller->controller().datastore().get<std::string>("ControlMode").compare("Torque") == 0;
 
   // On each control iter
   for(auto & r : robots)
@@ -1017,13 +1018,9 @@
       doNStepsButton(50, false);
       doNStepsButton(100, true);
     }
-<<<<<<< HEAD
     ImGui::Checkbox("Disturbance active", &config.with_disturbance);
-    auto flag_to_gui = [&](const char * label, mjtVisFlag flag) {
-=======
     auto flag_to_gui = [&](const char * label, mjtVisFlag flag)
     {
->>>>>>> 78caa3c7
       bool show = options.flags[flag];
       if(ImGui::Checkbox(label, &show))
       {
